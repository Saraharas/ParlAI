--- conflicted
+++ resolved
@@ -23,14 +23,10 @@
     """
 
     print('Creating teacher to loop over images and personalities.')
-<<<<<<< HEAD
     task_parser = setup_args()
-=======
-    task_parser = ParlaiParser(add_parlai_args=True, add_model_args=False)
     default_image_context_path = os.path.join(
         os.path.dirname(run.__file__), 'task_config', 'image_contexts.json'
     )
->>>>>>> 0b6b245c
     task_parser.add_argument(
         '--image-context-path',
         type=str,
