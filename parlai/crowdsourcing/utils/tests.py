#!/usr/bin/env python3

# Copyright (c) Facebook, Inc. and its affiliates.
# This source code is licensed under the MIT license found in the
# LICENSE file in the root directory of this source tree.
"""
Utilities for running tests.
"""

import os
import random
import tempfile
import time
<<<<<<< HEAD
from typing import Any, Dict, List, Optional
=======
from typing import Any, Dict, List, Optional, Sequence
>>>>>>> 9cb89024

import numpy as np
import torch
from hydra.experimental import compose, initialize
from mephisto.abstractions.blueprint import SharedTaskState
from mephisto.abstractions.databases.local_database import LocalMephistoDB
from mephisto.operations.operator import Operator
from mephisto.tools.scripts import augment_config_from_db
from pytest_regressions.data_regression import DataRegressionFixture


class AbstractCrowdsourcingTest:
    """
    Abstract class for end-to-end tests of Mephisto-based crowdsourcing tasks.

    Allows for setup and teardown of the operator, as well as for config specification
    and agent registration.
    """

    def _setup(self):
        """
        To be run before a test.

        Should be called in a pytest setup/teardown fixture.
        """

        random.seed(0)
        np.random.seed(0)
        torch.manual_seed(0)

        self.operator = None

    def _teardown(self):
        """
        To be run after a test.

        Should be called in a pytest setup/teardown fixture.
        """

        if self.operator is not None:
            self.operator.shutdown()

    def _set_up_config(
        self,
        blueprint_type: str,
        task_directory: str,
        overrides: Optional[List[str]] = None,
    ):
        """
        Set up the config and database.

        Uses the Hydra compose() API for unit testing and a temporary directory to store
        the test database.
        :param blueprint_type: string uniquely specifying Blueprint class
        :param task_directory: directory containing the `conf/` configuration folder.
          Will be injected as `${task_dir}` in YAML files.
        :param overrides: additional config overrides
        """

        # Define the configuration settings
        relative_task_directory = os.path.relpath(
            task_directory, os.path.dirname(__file__)
        )
        relative_config_path = os.path.join(relative_task_directory, 'conf')
        if overrides is None:
            overrides = []
        with initialize(config_path=relative_config_path):
            self.config = compose(
                config_name="example",
                overrides=[
                    f'+mephisto.blueprint._blueprint_type={blueprint_type}',
                    f'+mephisto/architect=mock',
                    f'+mephisto/provider=mock',
                    f'+task_dir={task_directory}',
                    f'+current_time={int(time.time())}',
                ]
                + overrides,
            )
            # TODO: when Hydra 1.1 is released with support for recursive defaults,
            #  don't manually specify all missing blueprint args anymore, but
            #  instead define the blueprint in the defaults list directly.
            #  Currently, the blueprint can't be set in the defaults list without
            #  overriding params in the YAML file, as documented at
            #  https://github.com/facebookresearch/hydra/issues/326 and as fixed in
            #  https://github.com/facebookresearch/hydra/pull/1044.

        self.data_dir = tempfile.mkdtemp()
        self.database_path = os.path.join(self.data_dir, "mephisto.db")
        self.db = LocalMephistoDB(self.database_path)
        self.config = augment_config_from_db(self.config, self.db)
        self.config.mephisto.architect.should_run_server = True

    def _set_up_server(self, shared_state: Optional[SharedTaskState] = None):
        """
        Set up the operator and server.
        """
        self.operator = Operator(self.db)
        self.operator.validate_and_run_config(
            self.config.mephisto, shared_state=shared_state
        )
        self.server = self._get_channel_info().job.architect.server

    def _get_channel_info(self):
        """
        Return channel info for the currently running job.
        """
        channels = list(self.operator.supervisor.channels.values())
        if len(channels) > 0:
            return channels[0]
        else:
            raise ValueError('No channel could be detected!')

    def _register_mock_agents(self, num_agents: int = 1) -> List[str]:
        """
        Register mock agents for testing, taking the place of crowdsourcing workers.

        Specify the number of agents to register. Return the agents' IDs after creation.
        """

        for idx in range(num_agents):

            # Register the worker
            mock_worker_name = f"MOCK_WORKER_{idx:d}"
            max_num_tries = 6
            initial_wait_time = 0.5  # In seconds
            num_tries = 0
            wait_time = initial_wait_time
            while num_tries < max_num_tries:
                try:
                    self.server.register_mock_worker(mock_worker_name)
                    break
                except IndexError:
                    num_tries += 1
                    print(
                        f'A subscriber could not be found after {num_tries:d} '
                        f'attempt(s), out of {max_num_tries:d} attempts total. Waiting '
                        f'for {wait_time:0.1f} seconds...'
                    )
                    time.sleep(wait_time)
                    wait_time *= 2  # Wait for longer next time
            else:
                raise ValueError('The worker could not be registered!')
            workers = self.db.find_workers(worker_name=mock_worker_name)
            worker_id = workers[0].db_id

            # Register the agent
            mock_agent_details = f"FAKE_ASSIGNMENT_{idx:d}"
            self.server.register_mock_agent(worker_id, mock_agent_details)

        # Get all agents' IDs
        agents = self.db.find_agents()
        agent_ids = [agent.db_id for agent in agents]

        return agent_ids


class AbstractOneTurnCrowdsourcingTest(AbstractCrowdsourcingTest):
    """
    Abstract class for end-to-end tests of one-turn crowdsourcing tasks.

    Useful for Blueprints such as AcuteEvalBlueprint and StaticReactBlueprint for which
    all of the worker's responses are sent to the backend code at once.
    """

    def _test_agent_state(
        self, task_data: Dict[str, Any], data_regression: DataRegressionFixture
    ):
        """
        Test that the actual agent state matches the expected state.

        Get the final agent state given the input task data and check that it is as
        expected.
        """
        state = self._get_agent_state(task_data=task_data)
        self._check_agent_state(state=state, data_regression=data_regression)

    def _get_agent_state(self, task_data: Dict[str, Any]):
        """
        Submit user task data and return the final agent state.

        Register a mock human agent, request initial data to define the 'inputs' field
        of the agent state, make the agent act to define the 'outputs' field of the
        agent state, and return the agent state.
        """

        # Set up the mock human agent
        agent_id = self._register_mock_agents(num_agents=1)[0]

        # Set initial data
        self.server.request_init_data(agent_id)

        # Make agent act
        self.server.send_agent_act(
            agent_id, {"MEPHISTO_is_submit": True, "task_data": task_data}
        )

        return self.db.find_agents()[0].state.get_data()

    def _check_agent_state(
        self, state: Dict[str, Any], data_regression: DataRegressionFixture
    ):
        """
        Given an agent state, test that it is as expected.
        """
        del state['times']  # Delete variable timestamps
<<<<<<< HEAD
        data_regression.check(state)
=======
        data_regression.check(state)


class AbstractParlAIChatTest(AbstractCrowdsourcingTest):
    """
    Abstract class for end-to-end tests of one-turn ParlAIChatBlueprint tasks.
    """

    def _test_agent_states(
        self,
        num_agents: int,
        agent_display_ids: Sequence[str],
        agent_messages: List[Sequence[str]],
        form_messages: Sequence[str],
        form_task_data: Sequence[Dict[str, Any]],
        expected_states: Sequence[Dict[str, Any]],
        agent_task_data: Optional[List[Sequence[Dict[str, Any]]]] = None,
    ):
        """
        Test that the actual agent states match the expected states.

        Register mock human agents, request initial data to define the 'inputs' fields
        of the agent states, make the agents have a conversation to define the 'outputs'
        fields of the agent states, and then check that the agent states all match the
        desired agent states.
        """

        # If no task data was supplied, create empty task data
        if agent_task_data is None:
            agent_task_data = []
            for message_round in agent_messages:
                agent_task_data.append([{}] * len(message_round))

        # Set up the mock human agents
        agent_ids = self._register_mock_agents(num_agents=num_agents)

        # # Feed messages to the agents

        # Set initial data
        for agent_id in agent_ids:
            self.server.request_init_data(agent_id)

        # Have agents talk to each other
        assert len(agent_messages) == len(agent_task_data)
        for message_round, task_data_round in zip(agent_messages, agent_task_data):
            assert len(message_round) == len(task_data_round) == len(agent_ids)
            for agent_id, agent_display_id, message, task_data in zip(
                agent_ids, agent_display_ids, message_round, task_data_round
            ):
                self._send_agent_message(
                    agent_id=agent_id,
                    agent_display_id=agent_display_id,
                    text=message,
                    task_data=task_data,
                )

        # Have agents fill out the form
        for agent_idx, agent_id in enumerate(agent_ids):
            self.server.send_agent_act(
                agent_id=agent_id,
                act_content={
                    'text': form_messages[agent_idx],
                    'task_data': form_task_data[agent_idx],
                    'id': agent_display_ids[agent_idx],
                    'episode_done': False,
                },
            )

        # Submit the HIT
        for agent_id in agent_ids:
            self.server.send_agent_act(
                agent_id=agent_id,
                act_content={
                    'task_data': {'final_data': {}},
                    'MEPHISTO_is_submit': True,
                },
            )

        # # Check that the inputs and outputs are as expected

        # Wait until all messages have arrived
        wait_time = 1  # In seconds
        max_num_tries = 60  # max_num_tries * wait_time is the max time to wait
        num_tries = 0
        while num_tries < max_num_tries:
            actual_states = [agent.state.get_data() for agent in self.db.find_agents()]
            assert len(actual_states) == len(expected_states)
            expected_num_messages = sum(
                len(state['outputs']['messages']) for state in expected_states
            )
            actual_num_messages = sum(
                len(state['outputs']['messages']) for state in actual_states
            )
            if expected_num_messages == actual_num_messages:
                break
            else:
                print(
                    f'The expected number of messages is '
                    f'{expected_num_messages:d}, but the actual number of messages '
                    f'is {actual_num_messages:d}! Waiting for more messages to '
                    f'arrive...'
                )
                num_tries += 1
                time.sleep(wait_time)
        else:
            raise ValueError('The expected number of messages never arrived!')

        # Check the contents of each message
        for actual_state, expected_state in zip(actual_states, expected_states):
            assert actual_state['inputs'] == expected_state['inputs']
            for actual_message, expected_message in zip(
                actual_state['outputs']['messages'],
                expected_state['outputs']['messages'],
            ):
                for key, expected_value in expected_message.items():
                    self._check_output_key(
                        key=key,
                        actual_value=actual_message[key],
                        expected_value=expected_value,
                    )

    def _check_output_key(self, key: str, actual_value: Any, expected_value: Any):
        """
        Check the actual and expected values, given that they come from the specified
        key of the output message dictionary.

        This function can be extended to handle special cases for subclassed Mephisto
        tasks.
        """
        if key == 'timestamp':
            pass  # The timestamp will obviously be different
        elif key == 'data':
            for key_inner, expected_value_inner in expected_value.items():
                if key_inner in ['beam_texts', 'message_id']:
                    pass  # The message ID will be different
                else:
                    self.assertEqual(actual_value[key_inner], expected_value_inner)
        else:
            self.assertEqual(actual_value, expected_value)

    def _send_agent_message(
        self, agent_id: str, agent_display_id: str, text: str, task_data: Dict[str, Any]
    ):
        """
        Have the agent specified by agent_id send the specified text and task data with
        the given display ID string.
        """
        act_content = {
            "text": text,
            "task_data": task_data,
            "id": agent_display_id,
            "episode_done": False,
        }
        self.server.send_agent_act(agent_id=agent_id, act_content=act_content)
>>>>>>> 9cb89024
<|MERGE_RESOLUTION|>--- conflicted
+++ resolved
@@ -11,11 +11,7 @@
 import random
 import tempfile
 import time
-<<<<<<< HEAD
-from typing import Any, Dict, List, Optional
-=======
 from typing import Any, Dict, List, Optional, Sequence
->>>>>>> 9cb89024
 
 import numpy as np
 import torch
@@ -221,9 +217,6 @@
         Given an agent state, test that it is as expected.
         """
         del state['times']  # Delete variable timestamps
-<<<<<<< HEAD
-        data_regression.check(state)
-=======
         data_regression.check(state)
 
 
@@ -377,5 +370,4 @@
             "id": agent_display_id,
             "episode_done": False,
         }
-        self.server.send_agent_act(agent_id=agent_id, act_content=act_content)
->>>>>>> 9cb89024
+        self.server.send_agent_act(agent_id=agent_id, act_content=act_content)