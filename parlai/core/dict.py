--- conflicted
+++ resolved
@@ -655,12 +655,9 @@
         If ``sort`` (default ``True``), then first sort the dictionary before saving.
         """
         filename = self.opt['dict_file'] if filename is None else filename
-<<<<<<< HEAD
         if PathManager.exists(filename) and not self._requires_save:
             return
-=======
         make_dir(os.path.dirname(filename))
->>>>>>> 4a90df71
 
         if self.tokenizer in ['bpe', 'gpt2', 'bytelevelbpe', 'slow_bytelevel_bpe']:
             needs_removal = self.bpe.finalize(
