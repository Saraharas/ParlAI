--- conflicted
+++ resolved
@@ -520,10 +520,7 @@
         for index, k in enumerate(opt['task'].split(',')):
             k = k.strip()
             if k:
-<<<<<<< HEAD
                 opt_singletask = opt.fork(task=k)
-=======
->>>>>>> 4a90df71
                 if shared:
                     # Create worlds based on shared data.
                     s = shared['worlds'][index]
